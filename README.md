# REncrypt

A Python encryption library implemented in Rust. It supports `AEAD` with `AES-GCM` and `ChaCha20Poly1305`. It uses [ring](https://crates.io/crates/ring) to handle encryption.  
If offers slightly higher speed compared to other Python libs. The API tries to be easy to use but it's more optimized for speed.

So if you want to achieve the highest possible encryption speed, consider giving it a try.

# Benchmark

Some benchmarks comparing to [PyFLocker](https://github.com/arunanshub/pyflocker), which, from other implementations, I found to be the fastest. After this there is also comparison with other implementations.

## Buffer in memory

This is useful when you keep a buffer, set your plaintext/ciphertext in there, and then encrypt/decrypt in-place that buffer. This is the most performant way to use it, because it doesn't allocate new memory.  
`REncrypt` is faster on small buffers, less than few MB, `PyFLocker` is comming closer for larger buffers.

| Encrypt | Decrypt |
| ------- | ------- |
| ![Encrypt buffer](resources/encrypt-chart.png) | ![Decrypt buffer](resources/decrypt-chart.png) |


<table>
    <thead>
        <tr>
            <th rowspan=2>MB</th>
            <th colspan=2>Encrypt seconds</th>
            <th colspan=2>Decrypt seconds</th>
        </tr>
        <tr>
            <th>REncrypt</th>
            <th>PyFLocker</th>
            <th>REncrypt</th>
            <th>PyFLocker</th>
        </tr>
    </thead>
    <tbody>
        <tr>
            <td>0.03125</td>
            <td>0.00001</td>
            <td>0.00091</td>
            <td>0.00001</td>
            <td>0.00004</td>
        </tr>
        <tr>
            <td>0.0625</td>
            <td>0.00001</td>
            <td>0.00005</td>
            <td>0.00001</td>
            <td>0.00004</td>
        </tr>
        <tr>
            <td>0.125</td>
            <td>0.00002</td>
            <td>0.00005</td>
            <td>0.00003</td>
            <td>0.00005</td>
        </tr>
        <tr>
            <td>0.25</td>
            <td>0.00004</td>
            <td>0.00008</td>
            <td>0.00005</td>
            <td>0.00009</td>
        </tr>
        <tr>
            <td>0.5</td>
            <td>0.00010</td>
            <td>0.00014</td>
            <td>0.00011</td>
            <td>0.00015</td>
        </tr>
        <tr>
            <td>1</td>
            <td>0.00021</td>
            <td>0.00024</td>
            <td>0.00021</td>
            <td>0.00029</td>
        </tr>
        <tr>
            <td>2</td>
            <td>0.00043</td>
            <td>0.00052</td>
            <td>0.00044</td>
            <td>0.00058</td>
        </tr>
        <tr>
            <td>4</td>
            <td>0.00089</td>
            <td>0.00098</td>
            <td>0.00089</td>
            <td>0.00117</td>
        </tr>
        <tr>
            <td>8</td>
            <td>0.00184</td>
            <td>0.00190</td>
            <td>0.00192</td>
            <td>0.00323</td>
        </tr>
        <tr>
            <td>16</td>
            <td>0.00353</td>
            <td>0.00393</td>
            <td>0.00367</td>
            <td>0.00617</td>
        </tr>
        <tr>
            <td>32</td>
            <td>0.00678</td>
            <td>0.00748</td>
            <td>0.00749</td>
            <td>0.01348</td>
        </tr>
        <tr>
            <td>64</td>
            <td>0.01361</td>
            <td>0.01461</td>
            <td>0.01460</td>
            <td>0.02697</td>
        </tr>
        <tr>
            <td>128</td>
            <td>0.02923</td>
            <td>0.03027</td>
            <td>0.03134</td>
            <td>0.05410</td>
        </tr>
        <tr>
            <td>256</td>
            <td>0.06348</td>
            <td>0.06188</td>
            <td>0.06136</td>
            <td>0.10417</td>
        </tr>
        <tr>
            <td>512</td>
            <td>0.11782</td>
            <td>0.13463</td>
            <td>0.12090</td>
            <td>0.21114</td>
        </tr>
        <tr>
            <td>1024</td>
            <td>0.25001</td>
            <td>0.24953</td>
            <td>0.25377</td>
            <td>0.42581</td>
        </tr>
    </tbody>
</table>


## File

| MB | Seconds |
| -- | ------- |
| 0.031251 | 0.02909 |
| 0.062501 | 0.01827 |
| 0.125 | 0.02145 |
| 0.25 | 0.02140 |
| 0.5 | 0.01988 |
| 1 | 0.02543 |
| 2 | 0.02474 |
| 4 | 0.02490 |
| 8 | 0.02966 |
| 16 | 0.04374 |
| 32 | 0.06510 |
| 64 | 0.08866 |
| 128 | 0.15329 |
| 256 | 0.28743 |
| 512 | 0.49748 |
| 1024 | 0.83231 |

<table>
    <thead>
        <tr>
            <th rowspan=2>MB</th>
            <th colspan=2>Encrypt<br>sec</th>
            <th colspan=2>Decrypt<br>sec</th>
        </tr>
        <tr>
            <th>REncrypt</th>
            <th>PyFLocker</th>
            <th>REncrypt</th>
            <th>PyFLocker</th>
        </tr>
    </thead>
    <tbody>
        <tr>
            <td>938.2</td>
            <td>0.69383</td>
            <td>0.76638</td>
            <td>0.67983</td>
            <td>0.93099</td>
        </tr>
    </tbody>
</table>

# Usage

There are three ways in which you can use the lib, the main difference is the speed, some offers an easier way to use it sacrificing performance.

1. **With a buffer in memory**: using `encrypt()`/`decrypt()`, is useful when you keep a buffer (or have it from somewhere), set your plaintext/ciphertext in there, and then encrypt/decrypt in-place that buffer. This is the most performant way to use it, because it doesn't copy the data nor it allocates new memory. If you can somehow directly collect the data to that buffer, like `file.read_into()`, **this is the preffered way to go**.
2. **From some bytes to the buffer**: using `encrypt_into_buf()`/`decrypt_to_buf()`, when you have some arbitrary bytes that you want to work with. You will first copy those bytes to the buffer then do the operation in-place in buffer. This is a bit slower, especially for large bytes, because it needs to copy the bytes to the buffer.
3. **From some bytes to another new bytes**: using `encrypt_from()`/`decrypt_from()`, tit doesn't use the buffer at all, you just got some bytes you want to work with and you receive back another new bytes. This is the slowest one because it needs to first allocate a buffer, copy the bytes to a buffer, perform the operation then return that buffer as bytes. It's the easiest to use but is not so performant.

# Examples

You can see more in [examples](https://github.com/radumarias/rencrypt-python/tree/main/examples) directory and in [bench.py](https://github.com/radumarias/rencrypt-python/tree/main/bench.py) which has some benchmarks. Here are few simple examples:

## Encrypt and decrypt with a buffer in memory

This is the most performant way to use it as it will not copy bytes to the buffer nor allocate new memory for plaintext and ciphertext.

```python
from rencrypt import REncrypt, Cipher
import os

# You can use also other ciphers like `cipher = Cipher.ChaCha20Poly1305`.
cipher = Cipher.AES256GCM
key = cipher.generate_key()
enc = REncrypt(cipher, key)

# we get a buffer based on block len 4096 plaintext
# the actual buffer will be 28 bytes larger as in ciphertext we also include the tag and nonce
plaintext_len, ciphertext_len, buf = enc.create_buf(4096)
aad = b"AAD"

# put some plaintext in the buffer, it would be ideal if you can directly collect the data into the buffer without allocating new memory
# but for the sake of example we will allocate and copy the data
plaintext = os.urandom(plaintext_len)
# enc.copy_slice is slighlty faster than buf[:plaintext_len] = plaintext, especially for large plaintext, because it copies the data in parallel
enc.copy_slice(plaintext, buf)
 # encrypt it, this will encrypt in-place the data in the buffer
 print("encryping...")
ciphertext_len = enc.encrypt(buf, plaintext_len, 42, aad)
cipertext = buf[:ciphertext_len]
# you can do something with the ciphertext

# decrypt it
# if you need to copy ciphertext to buffer, we don't need to do it now as it's already in the buffer
# enc.copy_slice(ciphertext, buf[:len(ciphertext)])
print("decryping...")
plaintext_len = enc.decrypt(buf, ciphertext_len, 42, aad)
plaintext2 = buf[:plaintext_len]
assert plaintext == plaintext2
print("bye!")
```

You can use other ciphers like `cipher = Cipher.ChaCha20Poly1305`.

## Encrypt and decrypt a file

It encrypts and decrypts the file in parallel.

```python
from rencrypt import REncrypt, Cipher
import hashlib

def calculate_file_hash(file_path):
    hash_algo = hashlib.sha256()
    with open(file_path, "rb") as f:
        for chunk in iter(lambda: f.read(4096), b""):
            hash_algo.update(chunk)
    return hash_algo.hexdigest()


def compare_files_by_hash(file1, file2):
    return calculate_file_hash(file1) == calculate_file_hash(file2)

file_in = "/tmp/fin"
file_out = "/tmp/fout.enc"

# You can use also other ciphers like `cipher = Cipher.ChaCha20Poly1305`.
cipher = Cipher.AES256GCM
key = cipher.generate_key()
enc = REncrypt(cipher, key)

aad = b"AAD"

# encrypt it
print("encryping...")
enc.encrypt_file(file_in, file_out, aad)

# decrypt it
print("decryping...")
enc.decrypt_file(file_out, file_in, aad)

compare_files_by_hash(file_in, file_out)
print("bye!")
```

Currently it's not possible to encrypt/decrypt to the same file. **DON'T DO IT, IT WILL COMPROMISE THE FILE**.

## Encrypt and decrypt from some bytes to the buffer

This is a bit slower than handling data only via the buffer, especially for large plaintext, but there are situations when you can't directly collect the data to the buffer but have some bytes from somewhere else.

```python
from rencrypt import REncrypt, Cipher
import os

# You can use also other ciphers like `cipher = Cipher.ChaCha20Poly1305`.
cipher = Cipher.AES256GCM
key = cipher.generate_key()
enc = REncrypt(cipher, key)

# we get a buffer based on block len 4096 plaintext
# the actual buffer will be 28 bytes larger as in ciphertext we also include the tag and nonce
plaintext_len, ciphertext_len, buf = enc.create_buf(4096)
aad = b"AAD"

plaintext = bytes(os.urandom(plaintext_len))

 # encrypt it, after this will have the ciphertext in the buffer
 print("encryping...")
ciphertext_len = enc.encrypt_into_buf(plaintext, buf, 42, aad)
cipertext = bytes(buf[:ciphertext_len])

# decrypt it
print("decryping...")
plaintext_len = enc.decrypt_into_buf(cipertext, buf, 42, aad)
plaintext2 = buf[:plaintext_len]
assert plaintext == plaintext2
print("bye!")
```

## Encrypt and decrypt from some bytes to another new bytes, without using the buffer

This is the slowest option, especially for large plaintext, because it allocates new memory for the ciphertext on encrypt and plaintext on decrypt.

```python
from rencrypt import REncrypt, Cipher
import os

# You can use also other ciphers like `cipher = Cipher.ChaCha20Poly1305`.# You can use also other ciphers like `cipher = Cipher.ChaCha20Poly1305`.
cipher = Cipher.AES256GCM
key = cipher.generate_key()
enc = REncrypt(cipher, key)

aad = b"AAD"

plaintext = os.urandom(4096)

 # encrypt it, this will return the ciphertext
 print("encryping...")
ciphertext = enc.encrypt_from(plaintext, 42, aad)

# decrypt it
print("decryping...")
plaintext2 = enc.decrypt_from(ciphertext, 42, aad)
assert plaintext == plaintext2
print("bye!")
```
# Building from source

## Browser

[![Open in Gitpod](https://gitpod.io/button/open-in-gitpod.svg)](https://gitpod.io/#https://github.com/radumarias/rencrypt-python)

[![Open Rustlings On Codespaces](https://github.com/codespaces/badge.svg)](https://github.com/codespaces/new/?repo=radumarias%2Frencrypt-python&ref=main)

## Geting sources from GitHub

```bash
git clone https://github.com/radumarias/rencrypt-python && cd rencrypt-python
```

## Compile and run

```bash
curl --proto '=https' --tlsv1.2 -sSf https://sh.rustup.rs | sh
```
To configure your current shell, you need to source
the corresponding env file under $HOME/.cargo.
This is usually done by running one of the following (note the leading DOT):
```bash
. "$HOME/.cargo/env"
```
```
python -m venv .env
source .env/bin/activate
pip install maturin
maturin develop
<<<<<<< HEAD
python python bench.py
=======
python main.py
>>>>>>> e996a309
```

# More benchmarks

## Different ways to use the lib

| Encrypt | Decrypt |
| ------- | ------- |
| ![Encrypt buffer](resources/encrypt-all-chart.png) | ![Decrypt buffer](resources/decrypt-all-chart.png) |


<table>
    <thead>
        <tr>
            <th rowspan=2>MB</th>
            <th colspan=5>Encrypt seconds</th>
            <th colspan=5>Decrypt seconds</th>
        </tr>
        <tr>
            <th>REncrypt<br>encrypt</th>
            <th>PyFLocker<br>update_into</th>
            <th>REncrypt<br>encrypt_into_buf</th>
            <th>REncrypt<br>encrypt_from</th>
            <th>PyFLocker<br>update</th>
            <th>REncrypt<br>decrypt</th>
            <th>PyFLocker<br>update_into</th>
            <th>REncrypt<br>decrypt_into_buf</th>
            <th>REncrypt<br>decrypt_from</th>
            <th>PyFLocker<br>update</th>
        </tr>
    </thead>
    <tbody>
        <tr>
            <td>0.03125</td>
            <td>0.00001</td>
            <td>0.00091</td>
            <td>0.00001</td>
            <td>0.00002</td>
            <td>0.00009</td>
            <td>0.00001</td>
            <td>0.00004</td>
            <td>0.00001</td>
            <td>0.00003</td>
            <td>0.00005</td>
        </tr>
        <tr>
            <td>0.0625</td>
            <td>0.00001</td>
            <td>0.00005</td>
            <td>0.00002</td>
            <td>0.00002</td>
            <td>0.00005</td>
            <td>0.00001</td>
            <td>0.00004</td>
            <td>0.00002</td>
            <td>0.00004</td>
            <td>0.00008</td>
        </tr>
        <tr>
            <td>0.125</td>
            <td>0.00002</td>
            <td>0.00005</td>
            <td>0.00003</td>
            <td>0.00005</td>
            <td>0.00011</td>
            <td>0.00003</td>
            <td>0.00005</td>
            <td>0.00003</td>
            <td>0.00007</td>
            <td>0.00013</td>
        </tr>
        <tr>
            <td>0.25</td>
            <td>0.00004</td>
            <td>0.00008</td>
            <td>0.00007</td>
            <td>0.00009</td>
            <td>0.00019</td>
            <td>0.00005</td>
            <td>0.00009</td>
            <td>0.00007</td>
            <td>0.00016</td>
            <td>0.00023</td>
        </tr>
        <tr>
            <td>0.5</td>
            <td>0.00010</td>
            <td>0.00014</td>
            <td>0.00015</td>
            <td>0.00021</td>
            <td>0.00035</td>
            <td>0.00011</td>
            <td>0.00015</td>
            <td>0.00014</td>
            <td>0.00033</td>
            <td>0.00043</td>
        </tr>
        <tr>
            <td>1</td>
            <td>0.00021</td>
            <td>0.00024</td>
            <td>0.00080</td>
            <td>0.00066</td>
            <td>0.00082</td>
            <td>0.00021</td>
            <td>0.00029</td>
            <td>0.00044</td>
            <td>0.00081</td>
            <td>0.00103</td>
        </tr>
        <tr>
            <td>2</td>
            <td>0.00043</td>
            <td>0.00052</td>
            <td>0.00082</td>
            <td>0.00147</td>
            <td>0.00147</td>
            <td>0.00044</td>
            <td>0.00058</td>
            <td>0.00089</td>
            <td>0.00162</td>
            <td>0.00176</td>
        </tr>
        <tr>
            <td>4</td>
            <td>0.00089</td>
            <td>0.00098</td>
            <td>0.00174</td>
            <td>0.00218</td>
            <td>0.00284</td>
            <td>0.00089</td>
            <td>0.00117</td>
            <td>0.00130</td>
            <td>0.00273</td>
            <td>0.00340</td>
        </tr>
        <tr>
            <td>8</td>
            <td>0.00184</td>
            <td>0.00190</td>
            <td>0.00263</td>
            <td>0.00462</td>
            <td>0.00523</td>
            <td>0.00192</td>
            <td>0.00323</td>
            <td>0.00283</td>
            <td>0.00484</td>
            <td>0.00571</td>
        </tr>
        <tr>
            <td>16</td>
            <td>0.00353</td>
            <td>0.00393</td>
            <td>0.00476</td>
            <td>0.01196</td>
            <td>0.01410</td>
            <td>0.00367</td>
            <td>0.00617</td>
            <td>0.00509</td>
            <td>0.00834</td>
            <td>0.01031</td>
        </tr>
        <tr>
            <td>32</td>
            <td>0.00678</td>
            <td>0.00748</td>
            <td>0.00904</td>
            <td>0.02051</td>
            <td>0.02440</td>
            <td>0.00749</td>
            <td>0.01348</td>
            <td>0.01014</td>
            <td>0.01780</td>
            <td>0.02543</td>
        </tr>
        <tr>
            <td>64</td>
            <td>0.01361</td>
            <td>0.01461</td>
            <td>0.01595</td>
            <td>0.03323</td>
            <td>0.05064</td>
            <td>0.01460</td>
            <td>0.02697</td>
            <td>0.01920</td>
            <td>0.03355</td>
            <td>0.05296</td>
        </tr>
        <tr>
            <td>128</td>
            <td>0.02923</td>
            <td>0.03027</td>
            <td>0.03343</td>
            <td>0.06805</td>
            <td>0.10362</td>
            <td>0.03134</td>
            <td>0.05410</td>
            <td>0.03558</td>
            <td>0.06955</td>
            <td>0.11380</td>
        </tr>
        <tr>
            <td>256</td>
            <td>0.06348</td>
            <td>0.06188</td>
            <td>0.07303</td>
            <td>0.13003</td>
            <td>0.20911</td>
            <td>0.06136</td>
            <td>0.10417</td>
            <td>0.07572</td>
            <td>0.13733</td>
            <td>0.20828</td>
        </tr>
        <tr>
            <td>512</td>
            <td>0.11782</td>
            <td>0.13463</td>
            <td>0.14283</td>
            <td>0.26799</td>
            <td>0.41929</td>
            <td>0.12090</td>
            <td>0.21114</td>
            <td>0.14434</td>
            <td>0.25771</td>
            <td>0.41463</td>
        </tr>
        <tr>
            <td>1024</td>
            <td>0.25001</td>
            <td>0.24953</td>
            <td>0.28912</td>
            <td>0.51228</td>
            <td>0.82370</td>
            <td>0.25377</td>
            <td>0.42581</td>
            <td>0.29795</td>
            <td>0.53807</td>
            <td>0.82588</td>
        </tr>
    </tbody>
</table>

## Speed throughput

`128KB` seems to be the optimal byffer size that offers the max `MB/s` speed for encryption, on benchmarks that seem to be the case.
We performed `10.000` encryption operations for each size varying from `64KB` to `1GB`, after `8MB` it tops up to similar values.

![Speed throughput](resources/througput-chart.png)

| MB    | Speed MB/s |
| ----- | ------- |
| 0.0625 | 4208 |
| <span style="color: red; font-weight: bold;">0.125</span> | <span style="color: red; font-weight: bold;">4479</span> |
| 0.25 | 4223 |
| 0.5 | 4331 |
| 1.0 | 3579 |
| 2.0 | 3664 |
| 4.0 | 3446 |
| 8.0 | 3880 |

# For the future

- Add more `AES` ciphers like `AES128-GCM` and `AES-GCM-SIV`
- Ability to use other crates to handle encryption like [RustCrypto](https://github.com/RustCrypto/traits)
- Maybe add support for `RSA` and `Elliptic-curve cryptography`
- Saving and loading keys from file

# Considerations

This lib hasn't been audited, but it mostly wraps `ring` crate which is a well known library, so in principle it should offer the same level of security.<|MERGE_RESOLUTION|>--- conflicted
+++ resolved
@@ -151,25 +151,6 @@
 
 
 ## File
-
-| MB | Seconds |
-| -- | ------- |
-| 0.031251 | 0.02909 |
-| 0.062501 | 0.01827 |
-| 0.125 | 0.02145 |
-| 0.25 | 0.02140 |
-| 0.5 | 0.01988 |
-| 1 | 0.02543 |
-| 2 | 0.02474 |
-| 4 | 0.02490 |
-| 8 | 0.02966 |
-| 16 | 0.04374 |
-| 32 | 0.06510 |
-| 64 | 0.08866 |
-| 128 | 0.15329 |
-| 256 | 0.28743 |
-| 512 | 0.49748 |
-| 1024 | 0.83231 |
 
 <table>
     <thead>
@@ -382,11 +363,7 @@
 source .env/bin/activate
 pip install maturin
 maturin develop
-<<<<<<< HEAD
 python python bench.py
-=======
-python main.py
->>>>>>> e996a309
 ```
 
 # More benchmarks
